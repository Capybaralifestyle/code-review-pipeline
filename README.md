# Code-Review Pipeline

Real-time, LLM-powered code reviews using:

- **LangGraph** (state-machine)
- **AutoGen** (Assistant + UserProxy agents)
- **Gemma-3** via Ollama (local GPU/CPU)
- **Apache Kafka** (event bus)

## One-Sentence Pitch
A lightweight, event-driven code-review engine that turns any code snippet into instant, AI-generated feedback using **Gemma-3**, **LangGraph**, **AutoGen** agents, and **Apache Kafka**.

## What it does
1. **Ingest** – Drop a file or snippet into Kafka topic `code_review_requests`.
2. **Orchestrate** – LangGraph spins up two AutoGen agents (Reviewer + UserProxy).
3. **Analyse** – gemma3:latest (local LLM) produces bullet-point reviews.
4. **Deliver** – Results land in `code_review_results` as JSON, ready for webhooks, CI, or dashboards.

## Core Tech Stack

| Layer | Tool |
|-------|------|
| Workflow Engine | LangGraph |
| Agents | AutoGen AssistantAgent + UserProxyAgent |
| LLM | ollama pull gemma3:latest via Ollama |
| Message Bus | Apache Kafka |
| Language | Python 3.10+ |
| Deployment | Docker Compose |

## Key Features
* **100% local** – no cloud keys, runs on Windows / macOS / Linux.
* **Scalable** – add more reviewers, queues, or GPU workers at will.
* **Extensible** – swap ollama pull wen:4b for any Ollama model in one line.
* **CI-friendly** – JSON output integrates with GitHub Actions, Jenkins, or webhooks.

## Use-Cases
* Pre-commit hooks
* IDE extensions
* Classroom auto-grading
* OSS maintainers' nightly review batch

## Status
v1.0.0 – fully working on Windows 11; published under MIT license.

<<<<<<< HEAD
# Code-Review Pipeline

Real-time, LLM-powered code reviews using:

- **LangGraph** (state-machine)
- **AutoGen** (Assistant + UserProxy agents)
- **Gollama pull gemma3:latest ** via Ollama (local GPU/CPU)
- **Apache Kafka** (event bus)

=======
>>>>>>> e6214f24
## Quick Start

1. **Start Kafka**  
   ```bash
   docker compose -f kafka.yaml up -d

## Pull model

```bash
ollama pull gemma3:latest
```

## 1. Run consumer

```bash
python -m venv venv && source venv/bin/activate
pip install -r requirements.txt
python main.py
```

## 2. Send code

```bash
python send_file.py my_file.py
```

## Topics
* `code_review_requests` — incoming code
* `code_review_results` — JSON reviews

Create `requirements.txt`:

```text
pyautogen<0.4
langgraph
aiokafka
pydantic
ollama
```

Commit again:

```powershell
git add README.md requirements.txt
git commit -m "Add README and requirements"
git push
```

## 7️⃣ Verify on GitHub
Open https://github.com/Capybaralifestyle/code-review-pipeline – you should see:
* All files
* README rendered nicely
* Release `v1.0.0` under *Releases*

## 8️⃣ Share / Expand
* **Codespaces**: click "Code ▼ → Codespaces → New" → instant dev env
* **Docker Hub**: `docker build -t capybara/code-review .` → push
* **GitHub Actions**: add `.github/workflows/ci.yml` to test PRs

Done! 🎉
pydantic
ollama
Commit again:
powershell
Copy

git add README.md requirements.txt
git commit -m "Add README and requirements"
git push
7️⃣ Verify on GitHub
Open https://github.com/Capybaralifestyle/code-review-pipeline – you should see:
* All files
* README rendered nicely
* Release v1.0.0 under Releases
8️⃣ Share / Expand
* Codespaces: click “Code ▼ → Codespaces → New” → instant dev env
* Docker Hub: docker build -t capybara/code-review . → push
* GitHub Actions: add .github/workflows/ci.yml to test PRs
Done! 🎉<|MERGE_RESOLUTION|>--- conflicted
+++ resolved
@@ -1,19 +1,10 @@
-# Code-Review Pipeline
-
-Real-time, LLM-powered code reviews using:
-
-- **LangGraph** (state-machine)
-- **AutoGen** (Assistant + UserProxy agents)
-- **Gemma-3** via Ollama (local GPU/CPU)
-- **Apache Kafka** (event bus)
-
 ## One-Sentence Pitch
 A lightweight, event-driven code-review engine that turns any code snippet into instant, AI-generated feedback using **Gemma-3**, **LangGraph**, **AutoGen** agents, and **Apache Kafka**.
 
 ## What it does
 1. **Ingest** – Drop a file or snippet into Kafka topic `code_review_requests`.
 2. **Orchestrate** – LangGraph spins up two AutoGen agents (Reviewer + UserProxy).
-3. **Analyse** – gemma3:latest (local LLM) produces bullet-point reviews.
+3. **Analyse** – Gemma-3 (local LLM) produces bullet-point reviews.
 4. **Deliver** – Results land in `code_review_results` as JSON, ready for webhooks, CI, or dashboards.
 
 ## Core Tech Stack
@@ -22,7 +13,7 @@
 |-------|------|
 | Workflow Engine | LangGraph |
 | Agents | AutoGen AssistantAgent + UserProxyAgent |
-| LLM | ollama pull gemma3:latest via Ollama |
+| LLM | Gemma-3 via Ollama |
 | Message Bus | Apache Kafka |
 | Language | Python 3.10+ |
 | Deployment | Docker Compose |
@@ -30,7 +21,7 @@
 ## Key Features
 * **100% local** – no cloud keys, runs on Windows / macOS / Linux.
 * **Scalable** – add more reviewers, queues, or GPU workers at will.
-* **Extensible** – swap ollama pull wen:4b for any Ollama model in one line.
+* **Extensible** – swap Gemma-3 for any Ollama model in one line.
 * **CI-friendly** – JSON output integrates with GitHub Actions, Jenkins, or webhooks.
 
 ## Use-Cases
@@ -42,18 +33,15 @@
 ## Status
 v1.0.0 – fully working on Windows 11; published under MIT license.
 
-<<<<<<< HEAD
 # Code-Review Pipeline
 
 Real-time, LLM-powered code reviews using:
 
 - **LangGraph** (state-machine)
 - **AutoGen** (Assistant + UserProxy agents)
-- **Gollama pull gemma3:latest ** via Ollama (local GPU/CPU)
+- **Gemma-3** via Ollama (local GPU/CPU)
 - **Apache Kafka** (event bus)
 
-=======
->>>>>>> e6214f24
 ## Quick Start
 
 1. **Start Kafka**  
@@ -63,7 +51,7 @@
 ## Pull model
 
 ```bash
-ollama pull gemma3:latest
+ollama pull gemma3:4b
 ```
 
 ## 1. Run consumer
